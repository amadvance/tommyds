--- conflicted
+++ resolved
@@ -165,11 +165,7 @@
 	return c + ((tommy_uint64_t)b << 32);
 }
 
-<<<<<<< HEAD
-TOMMY_API tommy_uint32_t tommy_strhash_u32(tommy_uint64_t init_val, const void* void_key)
-=======
-tommy_uint32_t tommy_strhash_u32(tommy_uint32_t init_val, const void* void_key)
->>>>>>> 7944c6b8
+TOMMY_API tommy_uint32_t tommy_strhash_u32(tommy_uint32_t init_val, const void* void_key)
 {
 	const unsigned char* key = tommy_cast(const unsigned char*, void_key);
 	tommy_uint32_t a, b, c;
