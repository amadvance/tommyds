--- conflicted
+++ resolved
@@ -122,9 +122,9 @@
 /* Google BTree */
 /* https://code.google.com/p/cpp-btree/ */
 #ifdef USE_GOOGLEBTREE
-#if defined(_MSC_VER) /* Allow compilation in MSVC 2010 */
-#include <stdint.h>
-typedef size_t ssize_t;
+#if defined(_MSC_VER) /* Allow compilation in MSVC 2010 */
+#include <stdint.h>
+typedef size_t ssize_t;
 #endif
 #undef min
 #undef max
@@ -600,7 +600,6 @@
 #define DATA_HASHLIN 2
 #define DATA_TRIE 3
 #define DATA_TRIE_INPLACE 4
-<<<<<<< HEAD
 #define DATA_HASHOPEN 5
 #define DATA_TREE 6
 #define DATA_NEDTRIE 7
@@ -614,28 +613,13 @@
 #define DATA_CPPUNORDEREDMAP 15
 #define DATA_CPPMAP 16
 #define DATA_CUBE 17
-#define DATA_MAX 18
-=======
-#define DATA_TREE 5
-#define DATA_NEDTRIE 6
-#define DATA_KHASH 7
-#define DATA_UTHASH 8
-#define DATA_JUDY 9
-#define DATA_JUDYARRAY 10
-#define DATA_GOOGLEDENSEHASH 11
-#define DATA_GOOGLEBTREE 12
-#define DATA_STXBTREE 13
-#define DATA_CPPUNORDEREDMAP 14
-#define DATA_CPPMAP 15
-#define DATA_CUBE 16
 #ifdef USE_GOOGLELIBCHASH
-#define DATA_GOOGLELIBCHASH 17
+#define DATA_GOOGLELIBCHASH 18
 #endif
 #ifdef USE_CK
-#define DATA_CK 18
-#endif
-#define DATA_MAX 19
->>>>>>> 45d81a62
+#define DATA_CK 19
+#endif
+#define DATA_MAX 20
 
 const char* DATA_NAME[DATA_MAX] = {
 	"tommy-hashtable",
@@ -656,11 +640,8 @@
 	"c++unorderedmap",
 	"c++map",
 	"tesseract",
-<<<<<<< HEAD
-=======
 	"googlelibchash",
 	"concurrencykit",
->>>>>>> 45d81a62
 };
 
 /** 
